--- conflicted
+++ resolved
@@ -90,11 +90,7 @@
           value = lit.to_s
           datatype ||= lit.datatype
         else
-<<<<<<< HEAD
-          # Otherwise, if datatype is null, set it to xsd:string or rdf:langString, depending on if item has a @language key.
-=======
           # Otherwise, if datatype is null, set it to xsd:string or xsd:langString, depending on if item has a @language key.
->>>>>>> 128fa373
           datatype ||= item.has_key?('@language') ? RDF.langString : RDF::XSD.string
         end
                   
