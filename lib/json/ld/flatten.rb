module JSON::LD
  module Flatten
    include Utils

    ##
    # This algorithm creates a JSON object node map holding an indexed representation of the graphs and nodes represented in the passed expanded document. All nodes that are not uniquely identified by an IRI get assigned a (new) blank node identifier. The resulting node map will have a member for every graph in the document whose value is another object with a member for every node represented in the document. The default graph is stored under the @default member, all other graphs are stored under their graph name.
    #
    # @param [Array, Hash] element
    #   Expanded element
    # @param [Hash{String => Hash}] node_map
    #   map of nodes
    # @param [String] active_graph
    #   Graph name for results
    # @param [Array] list
    #   List for saving list elements
    # @param [String] id (nil)
    #   Identifier already associated with element
    def generate_node_map(element,
                          node_map,
                          active_graph    = '@default',
                          active_subject  = nil,
                          active_property = nil,
                          list            = nil)
      depth do
        debug("node_map") {"active_graph: #{active_graph}, element: #{element.inspect}"}
        if element.is_a?(Array)
<<<<<<< HEAD
          # If element is an array, process each entry in element recursively by passing item for element, node map, active graph, active subject, active property, and list.
=======
          # If element is an array, process each entry in element recursively, using this algorithm and return
>>>>>>> 128fa373
          element.map {|o|
            generate_node_map(o,
                              node_map,
                              active_graph,
                              active_subject,
                              active_property,
                              list)
          }
        else
          # Otherwise element is a JSON object. Reference the JSON object which is the value of the active graph member of node map using the variable graph. If the active subject is null, set node to null otherwise reference the active subject member of graph using the variable node.
          # Spec FIXME: initializing it to an empty JSON object, if necessary
          raise "Expected element to be a hash, was #{element.class}" unless element.is_a?(Hash)
<<<<<<< HEAD
          graph = node_map[active_graph] ||= {}
=======
          graph = node_map[active_graph] ||= Hash.ordered
>>>>>>> 128fa373
          node = graph[active_subject] if active_subject

          # If element has an @type member, perform for each item the following steps:
          if element.has_key?('@type')
<<<<<<< HEAD
            types = Array(element['@type']).map do |item|
=======
            types = [element['@type']].flatten.map do |item|
>>>>>>> 128fa373
              # If item is a blank node identifier, replace it with a newly generated blank node identifier passing item for identifier.
              item = namer.get_name(item) if blank_node?(item)

              # If graph has no member item, create it and initialize its value to a JSON object consisting of a single member @id with the value item.
<<<<<<< HEAD
#              graph[item] ||= {'@id' => item}
=======
              graph[item] ||= {'@id' => item}
>>>>>>> 128fa373
              item
            end

            element['@type'] = element['@type'].is_a?(Array) ? types : types.first
          end

          # If element has an @value member, perform the following steps:
          if value?(element)
            unless list
              # If no list has been passed, merge element into the active property member of the active subject in graph.
              merge_value(node, active_property, element)
            else
              # Otherwise, append element to the @list member of list.
              merge_value(list, '@list', element)
            end
          elsif list?(element)
            # Otherwise, if element has an @list member, perform the following steps:
            # Initialize a new JSON object result having a single member @list whose value is initialized to an empty array.
            result = {'@list' => []}

            # Recursively call this algorithm passing the value of element's @list member as new element and result as list.
            generate_node_map(element['@list'],
                              node_map,
                              active_graph,
                              active_subject,
                              active_property,
                              result)

            # Append result to the the value of the active property member of node.
<<<<<<< HEAD
            debug("node_map") {"@list: #{result.inspect}"}
            merge_value(node, active_property, result)
          else
            # Otherwise element is a node object, perform the following steps:

=======
            merge_value(node, active_property, result)
          else
            # Otherwise element is a node object, perform the following steps:
          
>>>>>>> 128fa373
            # If element has an @id member, set id to its value and remove the member from element. If id is a blank node identifier, replace it with a newly generated blank node identifier passing id for identifier.
            # Otherwise, set id to the result of the Generate Blank Node Identifier algorithm passing null for identifier.
            id = element.delete('@id')
            id = namer.get_name(id) if blank_node?(id)
            debug("node_map") {"id: #{id.inspect}"}

            # If graph does not contain a member id, create one and initialize it to a JSON object consisting of a single member @id whose value is set to id.
<<<<<<< HEAD
            graph[id] ||= {'@id' => id}
=======
            graph[id] ||= Hash.ordered
            graph[id]['@id'] ||= id
>>>>>>> 128fa373

            # If active property is not null, perform the following steps:
            if active_property
              # Create a new JSON object reference consisting of a single member @id whose value is id.
<<<<<<< HEAD
              reference = {'@id' => id}
=======
              reference = Hash.ordered
              reference['@id'] = id
>>>>>>> 128fa373

              # If list is null:
              unless list
                merge_value(node, active_property, reference)
              else
                merge_value(list, '@list', reference)
              end
            end

            # Reference the value of the id member of graph using the variable node.
            node = graph[id]

            # If element has an @type key, append each item of its associated array to the array associated with the @type key of node unless it is already in that array. Finally remove the @type member from element.
            if element.has_key?('@type')
<<<<<<< HEAD
              Array(element.delete('@type')).each do |t|
=======
              [element.delete('@type')].flatten.each do |t|
>>>>>>> 128fa373
                merge_value(node, '@type', t)
              end
            end

            # If element has an @index member, set the @index member of node to its value. If node has already an @index member with a different value, a conflicting indexes error has been detected and processing is aborted. Otherwise, continue by removing the @index member from element.
            if element.has_key?('@index')
              raise ProcessingError::ConflictingIndexesError,
                    "Element already has index #{node['@index']} dfferent from #{element['@index']}" if
                    node['@index'] && node['@index'] != element['@index']
              node['@index'] = element.delete('@index')
            end

            # If element has an @reverse member:
            if element.has_key?('@reverse')
              element.delete('@reverse').each do |property, values|
                values.each do |value|
                  debug("node_map") {"@reverse(#{id}): #{value.inspect}"}
                  # If value has a property member, append referenced node to its value; otherwise create a property member whose value is an array containing referenced node.
                  merge_value(value, property, {'@id' => id})

                  # Recursively invoke this algorithm passing value for element, node map, and active graph.
                  generate_node_map(value,
                                    node_map,
                                    active_graph)
                end
              end
            end

            # If element has an @graph member, recursively invoke this algorithm passing the value of the @graph member for element, node map, and id for active graph before removing the @graph member from element.
            if element.has_key?('@graph')
              generate_node_map(element.delete('@graph'),
                                node_map,
                                id)
            end

            # Finally, for each key-value pair property-value in element ordered by property perform the following steps:
            element.keys.sort.each do |property|
              value = element[property]

              # If property is a blank node identifier, replace it with a newly generated blank node identifier passing property for identifier.
              property = namer.get_name(property) if blank_node?(property)

              # If node does not have a property member, create one and initialize its value to an empty array.
              node[property] ||= []

              # Recursively invoke this algorithm passing value as new element, id as new active subject, and property as new active property.
              generate_node_map(value,
                                node_map,
                                active_graph,
                                id,
<<<<<<< HEAD
                                property)
=======
                                property,
                                list)
>>>>>>> 128fa373
            end
          end
        end

        debug("node_map") {node_map.to_json(JSON_STATE)}
      end
    end
  end
end<|MERGE_RESOLUTION|>--- conflicted
+++ resolved
@@ -24,11 +24,7 @@
       depth do
         debug("node_map") {"active_graph: #{active_graph}, element: #{element.inspect}"}
         if element.is_a?(Array)
-<<<<<<< HEAD
           # If element is an array, process each entry in element recursively by passing item for element, node map, active graph, active subject, active property, and list.
-=======
-          # If element is an array, process each entry in element recursively, using this algorithm and return
->>>>>>> 128fa373
           element.map {|o|
             generate_node_map(o,
                               node_map,
@@ -41,30 +37,14 @@
           # Otherwise element is a JSON object. Reference the JSON object which is the value of the active graph member of node map using the variable graph. If the active subject is null, set node to null otherwise reference the active subject member of graph using the variable node.
           # Spec FIXME: initializing it to an empty JSON object, if necessary
           raise "Expected element to be a hash, was #{element.class}" unless element.is_a?(Hash)
-<<<<<<< HEAD
           graph = node_map[active_graph] ||= {}
-=======
-          graph = node_map[active_graph] ||= Hash.ordered
->>>>>>> 128fa373
           node = graph[active_subject] if active_subject
 
           # If element has an @type member, perform for each item the following steps:
           if element.has_key?('@type')
-<<<<<<< HEAD
             types = Array(element['@type']).map do |item|
-=======
-            types = [element['@type']].flatten.map do |item|
->>>>>>> 128fa373
               # If item is a blank node identifier, replace it with a newly generated blank node identifier passing item for identifier.
-              item = namer.get_name(item) if blank_node?(item)
-
-              # If graph has no member item, create it and initialize its value to a JSON object consisting of a single member @id with the value item.
-<<<<<<< HEAD
-#              graph[item] ||= {'@id' => item}
-=======
-              graph[item] ||= {'@id' => item}
->>>>>>> 128fa373
-              item
+              blank_node?(item) ? namer.get_name(item) : item
             end
 
             element['@type'] = element['@type'].is_a?(Array) ? types : types.first
@@ -93,18 +73,11 @@
                               result)
 
             # Append result to the the value of the active property member of node.
-<<<<<<< HEAD
             debug("node_map") {"@list: #{result.inspect}"}
             merge_value(node, active_property, result)
           else
             # Otherwise element is a node object, perform the following steps:
 
-=======
-            merge_value(node, active_property, result)
-          else
-            # Otherwise element is a node object, perform the following steps:
-          
->>>>>>> 128fa373
             # If element has an @id member, set id to its value and remove the member from element. If id is a blank node identifier, replace it with a newly generated blank node identifier passing id for identifier.
             # Otherwise, set id to the result of the Generate Blank Node Identifier algorithm passing null for identifier.
             id = element.delete('@id')
@@ -112,22 +85,12 @@
             debug("node_map") {"id: #{id.inspect}"}
 
             # If graph does not contain a member id, create one and initialize it to a JSON object consisting of a single member @id whose value is set to id.
-<<<<<<< HEAD
             graph[id] ||= {'@id' => id}
-=======
-            graph[id] ||= Hash.ordered
-            graph[id]['@id'] ||= id
->>>>>>> 128fa373
 
             # If active property is not null, perform the following steps:
             if active_property
               # Create a new JSON object reference consisting of a single member @id whose value is id.
-<<<<<<< HEAD
               reference = {'@id' => id}
-=======
-              reference = Hash.ordered
-              reference['@id'] = id
->>>>>>> 128fa373
 
               # If list is null:
               unless list
@@ -142,11 +105,7 @@
 
             # If element has an @type key, append each item of its associated array to the array associated with the @type key of node unless it is already in that array. Finally remove the @type member from element.
             if element.has_key?('@type')
-<<<<<<< HEAD
               Array(element.delete('@type')).each do |t|
-=======
-              [element.delete('@type')].flatten.each do |t|
->>>>>>> 128fa373
                 merge_value(node, '@type', t)
               end
             end
@@ -197,12 +156,7 @@
                                 node_map,
                                 active_graph,
                                 id,
-<<<<<<< HEAD
                                 property)
-=======
-                                property,
-                                list)
->>>>>>> 128fa373
             end
           end
         end
